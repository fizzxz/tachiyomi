**PLEASE READ THIS**

I acknowledge that:

- I have updated:
<<<<<<< HEAD
  - To the latest version of the app (stable is v0.12.0)
=======
  - To the latest version of the app (stable is v0.12.1)
>>>>>>> 85791a93
  - All extensions
- I have tried the troubleshooting guide: https://tachiyomi.org/help/guides/troubleshooting-problems/
- If this is an issue with an extension, that I should be opening an issue in https://github.com/tachiyomiorg/tachiyomi-extensions
- I have searched the existing issues and this is new ticket **NOT** a duplicate or related to another open issue
- I will fill out the title and the information in this template

Note that the issue will be automatically closed if you do not fill out the title or requested information.

**DELETE THIS SECTION IF YOU HAVE READ AND ACKNOWLEDGED IT**

---

## Device information
* Tachiyomi version: ?
* Android version: ?
* Device: ?

## Steps to reproduce
1. First step
2. Second step

## Issue/Request
?

## Other details
Additional details and attachments.

If you're experiencing crashes, share the crash logs from More → Settings → Advanced → Dump crash logs.<|MERGE_RESOLUTION|>--- conflicted
+++ resolved
@@ -3,11 +3,7 @@
 I acknowledge that:
 
 - I have updated:
-<<<<<<< HEAD
-  - To the latest version of the app (stable is v0.12.0)
-=======
   - To the latest version of the app (stable is v0.12.1)
->>>>>>> 85791a93
   - All extensions
 - I have tried the troubleshooting guide: https://tachiyomi.org/help/guides/troubleshooting-problems/
 - If this is an issue with an extension, that I should be opening an issue in https://github.com/tachiyomiorg/tachiyomi-extensions
