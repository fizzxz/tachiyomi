package eu.kanade.tachiyomi.ui.main

<<<<<<< HEAD
import android.app.SearchManager
import android.content.Intent
import android.os.Bundle
import android.view.ViewGroup
import androidx.core.view.GravityCompat
import com.bluelinelabs.conductor.Conductor
import com.bluelinelabs.conductor.Controller
import com.bluelinelabs.conductor.ControllerChangeHandler
import com.bluelinelabs.conductor.Router
import com.bluelinelabs.conductor.RouterTransaction
import eu.kanade.tachiyomi.Migrations
import eu.kanade.tachiyomi.R
import eu.kanade.tachiyomi.data.notification.NotificationReceiver
import eu.kanade.tachiyomi.ui.base.activity.BaseActivity
import eu.kanade.tachiyomi.ui.base.controller.DialogController
import eu.kanade.tachiyomi.ui.base.controller.NoToolbarElevationController
import eu.kanade.tachiyomi.ui.base.controller.SecondaryDrawerController
import eu.kanade.tachiyomi.ui.base.controller.TabbedController
import eu.kanade.tachiyomi.ui.base.controller.withFadeTransaction
import eu.kanade.tachiyomi.ui.catalogue.CatalogueController
import eu.kanade.tachiyomi.ui.catalogue.global_search.CatalogueSearchController
import eu.kanade.tachiyomi.ui.download.DownloadController
import eu.kanade.tachiyomi.ui.library.LibraryController
import eu.kanade.tachiyomi.ui.manga.MangaController
import eu.kanade.tachiyomi.ui.more.MoreController
import eu.kanade.tachiyomi.ui.recent_updates.RecentChaptersController
import eu.kanade.tachiyomi.ui.recently_read.RecentlyReadController
import kotlinx.android.synthetic.main.main_activity.appbar
import kotlinx.android.synthetic.main.main_activity.bottom_nav
import kotlinx.android.synthetic.main.main_activity.drawer
import kotlinx.android.synthetic.main.main_activity.tabs
import kotlinx.android.synthetic.main.main_activity.toolbar
=======
import android.animation.ObjectAnimator
import android.app.SearchManager
import android.content.Intent
import android.graphics.Color
import android.os.Bundle
import android.support.v4.view.GravityCompat
import android.support.v4.widget.DrawerLayout
import android.support.v7.graphics.drawable.DrawerArrowDrawable
import android.view.ViewGroup
import com.bluelinelabs.conductor.*
import eu.kanade.tachiyomi.Migrations
import eu.kanade.tachiyomi.R
import eu.kanade.tachiyomi.data.preference.PreferencesHelper
import eu.kanade.tachiyomi.ui.base.activity.BaseActivity
import eu.kanade.tachiyomi.ui.base.controller.*
import eu.kanade.tachiyomi.ui.catalogue.CatalogueController
import eu.kanade.tachiyomi.ui.catalogue.global_search.CatalogueSearchController
import eu.kanade.tachiyomi.ui.download.DownloadController
import eu.kanade.tachiyomi.ui.extension.ExtensionController
import eu.kanade.tachiyomi.ui.library.LibraryController
import eu.kanade.tachiyomi.ui.manga.MangaController
import eu.kanade.tachiyomi.ui.recent_updates.RecentChaptersController
import eu.kanade.tachiyomi.ui.recently_read.RecentlyReadController
import eu.kanade.tachiyomi.ui.setting.SettingsMainController
import eu.kanade.tachiyomi.util.openInBrowser
import kotlinx.android.synthetic.main.main_activity.*
import uy.kohesive.injekt.injectLazy

>>>>>>> 82141cec

class MainActivity : BaseActivity() {

    private lateinit var router: Router

<<<<<<< HEAD
=======
    val preferences: PreferencesHelper by injectLazy()

    private var drawerArrow: DrawerArrowDrawable? = null

>>>>>>> 82141cec
    private var secondaryDrawer: ViewGroup? = null

    private val startScreenId by lazy {
        when (preferences.startScreen()) {
<<<<<<< HEAD
            2 -> R.id.nav_history
            3 -> R.id.nav_updates
            else -> R.id.nav_library
=======
            2 -> R.id.nav_drawer_recently_read
            3 -> R.id.nav_drawer_recent_updates
            else -> R.id.nav_drawer_library
>>>>>>> 82141cec
        }
    }

    lateinit var tabAnimator: TabsAnimator

    override fun onCreate(savedInstanceState: Bundle?) {
<<<<<<< HEAD
=======
        setTheme(when (preferences.theme()) {
            2 -> R.style.Theme_Tachiyomi_Dark
            3 -> R.style.Theme_Tachiyomi_Amoled
            4 -> R.style.Theme_Tachiyomi_DarkBlue
            else -> R.style.Theme_Tachiyomi
        })
>>>>>>> 82141cec
        super.onCreate(savedInstanceState)

        // Do not let the launcher create a new activity http://stackoverflow.com/questions/16283079
        if (!isTaskRoot) {
            finish()
            return
        }

        setContentView(R.layout.main_activity)

        setSupportActionBar(toolbar)

<<<<<<< HEAD
        tabAnimator = TabsAnimator(tabs)

        // Set behavior of bottom nav
        bottom_nav.setOnNavigationItemSelectedListener { item ->
=======
        drawerArrow = DrawerArrowDrawable(this)
        drawerArrow?.color = Color.WHITE
        toolbar.navigationIcon = drawerArrow

        tabAnimator = TabsAnimator(tabs)

        // Set behavior of Navigation drawer
        nav_view.setNavigationItemSelectedListener { item ->
>>>>>>> 82141cec
            val id = item.itemId

            val currentRoot = router.backstack.firstOrNull()
            if (currentRoot?.tag()?.toIntOrNull() != id) {
                when (id) {
<<<<<<< HEAD
                    R.id.nav_library -> setRoot(LibraryController(), id)
                    R.id.nav_updates -> setRoot(RecentChaptersController(), id)
                    R.id.nav_history -> setRoot(RecentlyReadController(), id)
                    R.id.nav_catalogues -> setRoot(CatalogueController(), id)
                    R.id.nav_more -> setRoot(MoreController(), id)
                }
            } else {
                router.popToRoot()
            }

=======
                    R.id.nav_drawer_library -> setRoot(LibraryController(), id)
                    R.id.nav_drawer_recent_updates -> setRoot(RecentChaptersController(), id)
                    R.id.nav_drawer_recently_read -> setRoot(RecentlyReadController(), id)
                    R.id.nav_drawer_catalogues -> setRoot(CatalogueController(), id)
                    R.id.nav_drawer_extensions -> setRoot(ExtensionController(), id)
                    R.id.nav_drawer_downloads -> {
                        router.pushController(DownloadController().withFadeTransaction())
                    }
                    R.id.nav_drawer_settings -> {
                        router.pushController(SettingsMainController().withFadeTransaction())
                    }
                    R.id.nav_drawer_help -> {
                        openInBrowser(URL_HELP)
                    }
                }
            }
            drawer.closeDrawer(GravityCompat.START)
>>>>>>> 82141cec
            true
        }

        val container: ViewGroup = findViewById(R.id.controller_container)

        router = Conductor.attachRouter(this, container, savedInstanceState)
        if (!router.hasRootController()) {
            // Set start screen
            if (!handleIntentAction(intent)) {
                setSelectedDrawerItem(startScreenId)
            }
        }

        toolbar.setNavigationOnClickListener {
            if (router.backstackSize == 1) {
                drawer.openDrawer(GravityCompat.START)
            } else {
                onBackPressed()
            }
        }

        router.addChangeListener(object : ControllerChangeHandler.ControllerChangeListener {
<<<<<<< HEAD
            override fun onChangeStarted(
                to: Controller?,
                from: Controller?,
                isPush: Boolean,
                container: ViewGroup,
                handler: ControllerChangeHandler
            ) {
=======
            override fun onChangeStarted(to: Controller?, from: Controller?, isPush: Boolean,
                                         container: ViewGroup, handler: ControllerChangeHandler) {
>>>>>>> 82141cec

                syncActivityViewWithController(to, from)
            }

<<<<<<< HEAD
            override fun onChangeCompleted(
                to: Controller?,
                from: Controller?,
                isPush: Boolean,
                container: ViewGroup,
                handler: ControllerChangeHandler
            ) {
            }
=======
            override fun onChangeCompleted(to: Controller?, from: Controller?, isPush: Boolean,
                                           container: ViewGroup, handler: ControllerChangeHandler) {

            }

>>>>>>> 82141cec
        })

        syncActivityViewWithController(router.backstack.lastOrNull()?.controller())

        if (savedInstanceState == null) {
            // Show changelog if needed
            if (Migrations.upgrade(preferences)) {
                ChangelogDialogController().showDialog(router)
            }
        }
    }

    override fun onNewIntent(intent: Intent) {
        if (!handleIntentAction(intent)) {
            super.onNewIntent(intent)
        }
    }

    private fun handleIntentAction(intent: Intent): Boolean {
<<<<<<< HEAD
        val notificationId = intent.getIntExtra("notificationId", -1)
        if (notificationId > -1) {
            NotificationReceiver.dismissNotification(applicationContext, notificationId, intent.getIntExtra("groupId", 0))
        }

        when (intent.action) {
            SHORTCUT_LIBRARY -> setSelectedDrawerItem(R.id.nav_library)
            SHORTCUT_RECENTLY_UPDATED -> setSelectedDrawerItem(R.id.nav_updates)
            SHORTCUT_RECENTLY_READ -> setSelectedDrawerItem(R.id.nav_history)
            SHORTCUT_CATALOGUES -> setSelectedDrawerItem(R.id.nav_catalogues)
            SHORTCUT_MANGA -> {
                val extras = intent.extras ?: return false
                setSelectedDrawerItem(R.id.nav_library)
                router.pushController(RouterTransaction.with(MangaController(extras)))
            }
            SHORTCUT_DOWNLOADS -> {
                setSelectedDrawerItem(R.id.nav_more)
                router.pushController(RouterTransaction.with(DownloadController()))
            }
            Intent.ACTION_SEARCH, "com.google.android.gms.actions.SEARCH_ACTION" -> {
                // If the intent match the "standard" Android search intent
                // or the Google-specific search intent (triggered by saying or typing "search *query* on *Tachiyomi*" in Google Search/Google Assistant)

                // Get the search query provided in extras, and if not null, perform a global search with it.
                val query = intent.getStringExtra(SearchManager.QUERY)
                if (query != null && query.isNotEmpty()) {
=======
        when (intent.action) {
            SHORTCUT_LIBRARY -> setSelectedDrawerItem(R.id.nav_drawer_library)
            SHORTCUT_RECENTLY_UPDATED -> setSelectedDrawerItem(R.id.nav_drawer_recent_updates)
            SHORTCUT_RECENTLY_READ -> setSelectedDrawerItem(R.id.nav_drawer_recently_read)
            SHORTCUT_CATALOGUES -> setSelectedDrawerItem(R.id.nav_drawer_catalogues)
            SHORTCUT_MANGA -> {
                val extras = intent.extras ?: return false
                router.setRoot(RouterTransaction.with(MangaController(extras)))
            }
            SHORTCUT_DOWNLOADS -> {
                if (router.backstack.none { it.controller() is DownloadController }) {
                    setSelectedDrawerItem(R.id.nav_drawer_downloads)
                }
            }
            Intent.ACTION_SEARCH, "com.google.android.gms.actions.SEARCH_ACTION" -> {
                //If the intent match the "standard" Android search intent
                // or the Google-specific search intent (triggered by saying or typing "search *query* on *Tachiyomi*" in Google Search/Google Assistant)

                //Get the search query provided in extras, and if not null, perform a global search with it.
                val query = intent.getStringExtra(SearchManager.QUERY)
                if (query != null && !query.isEmpty()) {
>>>>>>> 82141cec
                    if (router.backstackSize > 1) {
                        router.popToRoot()
                    }
                    router.pushController(CatalogueSearchController(query).withFadeTransaction())
                }
            }
            INTENT_SEARCH -> {
                val query = intent.getStringExtra(INTENT_SEARCH_QUERY)
                val filter = intent.getStringExtra(INTENT_SEARCH_FILTER)
<<<<<<< HEAD
                if (query != null && query.isNotEmpty()) {
=======
                if (query != null && !query.isEmpty()) {
>>>>>>> 82141cec
                    if (router.backstackSize > 1) {
                        router.popToRoot()
                    }
                    router.pushController(CatalogueSearchController(query, filter).withFadeTransaction())
                }
            }
            else -> return false
        }
        return true
    }

    override fun onDestroy() {
        super.onDestroy()
<<<<<<< HEAD
        bottom_nav?.setOnNavigationItemSelectedListener(null)
=======
        nav_view?.setNavigationItemSelectedListener(null)
>>>>>>> 82141cec
        toolbar?.setNavigationOnClickListener(null)
    }

    override fun onBackPressed() {
        val backstackSize = router.backstackSize
        if (drawer.isDrawerOpen(GravityCompat.START) || drawer.isDrawerOpen(GravityCompat.END)) {
            drawer.closeDrawers()
        } else if (backstackSize == 1 && router.getControllerWithTag("$startScreenId") == null) {
            setSelectedDrawerItem(startScreenId)
        } else if (backstackSize == 1 || !router.handleBack()) {
            super.onBackPressed()
        }
    }

    private fun setSelectedDrawerItem(itemId: Int) {
        if (!isFinishing) {
<<<<<<< HEAD
            bottom_nav.selectedItemId = itemId
=======
            nav_view.setCheckedItem(itemId)
            nav_view.menu.performIdentifierAction(itemId, 0)
>>>>>>> 82141cec
        }
    }

    private fun setRoot(controller: Controller, id: Int) {
        router.setRoot(controller.withFadeTransaction().tag(id.toString()))
    }

    private fun syncActivityViewWithController(to: Controller?, from: Controller? = null) {
        if (from is DialogController || to is DialogController) {
            return
        }

<<<<<<< HEAD
        supportActionBar?.setDisplayHomeAsUpEnabled(router.backstackSize != 1)
=======
        val showHamburger = router.backstackSize == 1
        if (showHamburger) {
            drawer.setDrawerLockMode(DrawerLayout.LOCK_MODE_UNLOCKED)
        } else {
            drawer.setDrawerLockMode(DrawerLayout.LOCK_MODE_LOCKED_CLOSED)
        }

        ObjectAnimator.ofFloat(drawerArrow, "progress", if (showHamburger) 0f else 1f).start()
>>>>>>> 82141cec

        if (from is TabbedController) {
            from.cleanupTabs(tabs)
        }
        if (to is TabbedController) {
            tabAnimator.expand()
            to.configureTabs(tabs)
        } else {
            tabAnimator.collapse()
            tabs.setupWithViewPager(null)
        }

        if (from is SecondaryDrawerController) {
            if (secondaryDrawer != null) {
                from.cleanupSecondaryDrawer(drawer)
                drawer.removeView(secondaryDrawer)
                secondaryDrawer = null
            }
        }
        if (to is SecondaryDrawerController) {
            secondaryDrawer = to.createSecondaryDrawer(drawer)?.also { drawer.addView(it) }
        }

        if (to is NoToolbarElevationController) {
            appbar.disableElevation()
        } else {
            appbar.enableElevation()
        }
    }

    companion object {
        // Shortcut actions
        const val SHORTCUT_LIBRARY = "eu.kanade.tachiyomi.SHOW_LIBRARY"
        const val SHORTCUT_RECENTLY_UPDATED = "eu.kanade.tachiyomi.SHOW_RECENTLY_UPDATED"
        const val SHORTCUT_RECENTLY_READ = "eu.kanade.tachiyomi.SHOW_RECENTLY_READ"
        const val SHORTCUT_CATALOGUES = "eu.kanade.tachiyomi.SHOW_CATALOGUES"
        const val SHORTCUT_DOWNLOADS = "eu.kanade.tachiyomi.SHOW_DOWNLOADS"
        const val SHORTCUT_MANGA = "eu.kanade.tachiyomi.SHOW_MANGA"

        const val INTENT_SEARCH = "eu.kanade.tachiyomi.SEARCH"
        const val INTENT_SEARCH_QUERY = "query"
        const val INTENT_SEARCH_FILTER = "filter"
<<<<<<< HEAD
    }
=======

        private const val URL_HELP = "https://tachiyomi.org/help/"
    }

>>>>>>> 82141cec
}<|MERGE_RESOLUTION|>--- conflicted
+++ resolved
@@ -1,6 +1,5 @@
 package eu.kanade.tachiyomi.ui.main
 
-<<<<<<< HEAD
 import android.app.SearchManager
 import android.content.Intent
 import android.os.Bundle
@@ -33,76 +32,24 @@
 import kotlinx.android.synthetic.main.main_activity.drawer
 import kotlinx.android.synthetic.main.main_activity.tabs
 import kotlinx.android.synthetic.main.main_activity.toolbar
-=======
-import android.animation.ObjectAnimator
-import android.app.SearchManager
-import android.content.Intent
-import android.graphics.Color
-import android.os.Bundle
-import android.support.v4.view.GravityCompat
-import android.support.v4.widget.DrawerLayout
-import android.support.v7.graphics.drawable.DrawerArrowDrawable
-import android.view.ViewGroup
-import com.bluelinelabs.conductor.*
-import eu.kanade.tachiyomi.Migrations
-import eu.kanade.tachiyomi.R
-import eu.kanade.tachiyomi.data.preference.PreferencesHelper
-import eu.kanade.tachiyomi.ui.base.activity.BaseActivity
-import eu.kanade.tachiyomi.ui.base.controller.*
-import eu.kanade.tachiyomi.ui.catalogue.CatalogueController
-import eu.kanade.tachiyomi.ui.catalogue.global_search.CatalogueSearchController
-import eu.kanade.tachiyomi.ui.download.DownloadController
-import eu.kanade.tachiyomi.ui.extension.ExtensionController
-import eu.kanade.tachiyomi.ui.library.LibraryController
-import eu.kanade.tachiyomi.ui.manga.MangaController
-import eu.kanade.tachiyomi.ui.recent_updates.RecentChaptersController
-import eu.kanade.tachiyomi.ui.recently_read.RecentlyReadController
-import eu.kanade.tachiyomi.ui.setting.SettingsMainController
-import eu.kanade.tachiyomi.util.openInBrowser
-import kotlinx.android.synthetic.main.main_activity.*
-import uy.kohesive.injekt.injectLazy
-
->>>>>>> 82141cec
 
 class MainActivity : BaseActivity() {
 
     private lateinit var router: Router
 
-<<<<<<< HEAD
-=======
-    val preferences: PreferencesHelper by injectLazy()
-
-    private var drawerArrow: DrawerArrowDrawable? = null
-
->>>>>>> 82141cec
     private var secondaryDrawer: ViewGroup? = null
 
     private val startScreenId by lazy {
         when (preferences.startScreen()) {
-<<<<<<< HEAD
             2 -> R.id.nav_history
             3 -> R.id.nav_updates
             else -> R.id.nav_library
-=======
-            2 -> R.id.nav_drawer_recently_read
-            3 -> R.id.nav_drawer_recent_updates
-            else -> R.id.nav_drawer_library
->>>>>>> 82141cec
         }
     }
 
     lateinit var tabAnimator: TabsAnimator
 
     override fun onCreate(savedInstanceState: Bundle?) {
-<<<<<<< HEAD
-=======
-        setTheme(when (preferences.theme()) {
-            2 -> R.style.Theme_Tachiyomi_Dark
-            3 -> R.style.Theme_Tachiyomi_Amoled
-            4 -> R.style.Theme_Tachiyomi_DarkBlue
-            else -> R.style.Theme_Tachiyomi
-        })
->>>>>>> 82141cec
         super.onCreate(savedInstanceState)
 
         // Do not let the launcher create a new activity http://stackoverflow.com/questions/16283079
@@ -115,27 +62,15 @@
 
         setSupportActionBar(toolbar)
 
-<<<<<<< HEAD
         tabAnimator = TabsAnimator(tabs)
 
         // Set behavior of bottom nav
         bottom_nav.setOnNavigationItemSelectedListener { item ->
-=======
-        drawerArrow = DrawerArrowDrawable(this)
-        drawerArrow?.color = Color.WHITE
-        toolbar.navigationIcon = drawerArrow
-
-        tabAnimator = TabsAnimator(tabs)
-
-        // Set behavior of Navigation drawer
-        nav_view.setNavigationItemSelectedListener { item ->
->>>>>>> 82141cec
             val id = item.itemId
 
             val currentRoot = router.backstack.firstOrNull()
             if (currentRoot?.tag()?.toIntOrNull() != id) {
                 when (id) {
-<<<<<<< HEAD
                     R.id.nav_library -> setRoot(LibraryController(), id)
                     R.id.nav_updates -> setRoot(RecentChaptersController(), id)
                     R.id.nav_history -> setRoot(RecentlyReadController(), id)
@@ -145,26 +80,6 @@
             } else {
                 router.popToRoot()
             }
-
-=======
-                    R.id.nav_drawer_library -> setRoot(LibraryController(), id)
-                    R.id.nav_drawer_recent_updates -> setRoot(RecentChaptersController(), id)
-                    R.id.nav_drawer_recently_read -> setRoot(RecentlyReadController(), id)
-                    R.id.nav_drawer_catalogues -> setRoot(CatalogueController(), id)
-                    R.id.nav_drawer_extensions -> setRoot(ExtensionController(), id)
-                    R.id.nav_drawer_downloads -> {
-                        router.pushController(DownloadController().withFadeTransaction())
-                    }
-                    R.id.nav_drawer_settings -> {
-                        router.pushController(SettingsMainController().withFadeTransaction())
-                    }
-                    R.id.nav_drawer_help -> {
-                        openInBrowser(URL_HELP)
-                    }
-                }
-            }
-            drawer.closeDrawer(GravityCompat.START)
->>>>>>> 82141cec
             true
         }
 
@@ -187,7 +102,6 @@
         }
 
         router.addChangeListener(object : ControllerChangeHandler.ControllerChangeListener {
-<<<<<<< HEAD
             override fun onChangeStarted(
                 to: Controller?,
                 from: Controller?,
@@ -195,15 +109,9 @@
                 container: ViewGroup,
                 handler: ControllerChangeHandler
             ) {
-=======
-            override fun onChangeStarted(to: Controller?, from: Controller?, isPush: Boolean,
-                                         container: ViewGroup, handler: ControllerChangeHandler) {
->>>>>>> 82141cec
-
                 syncActivityViewWithController(to, from)
             }
 
-<<<<<<< HEAD
             override fun onChangeCompleted(
                 to: Controller?,
                 from: Controller?,
@@ -212,13 +120,6 @@
                 handler: ControllerChangeHandler
             ) {
             }
-=======
-            override fun onChangeCompleted(to: Controller?, from: Controller?, isPush: Boolean,
-                                           container: ViewGroup, handler: ControllerChangeHandler) {
-
-            }
-
->>>>>>> 82141cec
         })
 
         syncActivityViewWithController(router.backstack.lastOrNull()?.controller())
@@ -238,7 +139,6 @@
     }
 
     private fun handleIntentAction(intent: Intent): Boolean {
-<<<<<<< HEAD
         val notificationId = intent.getIntExtra("notificationId", -1)
         if (notificationId > -1) {
             NotificationReceiver.dismissNotification(applicationContext, notificationId, intent.getIntExtra("groupId", 0))
@@ -265,29 +165,6 @@
                 // Get the search query provided in extras, and if not null, perform a global search with it.
                 val query = intent.getStringExtra(SearchManager.QUERY)
                 if (query != null && query.isNotEmpty()) {
-=======
-        when (intent.action) {
-            SHORTCUT_LIBRARY -> setSelectedDrawerItem(R.id.nav_drawer_library)
-            SHORTCUT_RECENTLY_UPDATED -> setSelectedDrawerItem(R.id.nav_drawer_recent_updates)
-            SHORTCUT_RECENTLY_READ -> setSelectedDrawerItem(R.id.nav_drawer_recently_read)
-            SHORTCUT_CATALOGUES -> setSelectedDrawerItem(R.id.nav_drawer_catalogues)
-            SHORTCUT_MANGA -> {
-                val extras = intent.extras ?: return false
-                router.setRoot(RouterTransaction.with(MangaController(extras)))
-            }
-            SHORTCUT_DOWNLOADS -> {
-                if (router.backstack.none { it.controller() is DownloadController }) {
-                    setSelectedDrawerItem(R.id.nav_drawer_downloads)
-                }
-            }
-            Intent.ACTION_SEARCH, "com.google.android.gms.actions.SEARCH_ACTION" -> {
-                //If the intent match the "standard" Android search intent
-                // or the Google-specific search intent (triggered by saying or typing "search *query* on *Tachiyomi*" in Google Search/Google Assistant)
-
-                //Get the search query provided in extras, and if not null, perform a global search with it.
-                val query = intent.getStringExtra(SearchManager.QUERY)
-                if (query != null && !query.isEmpty()) {
->>>>>>> 82141cec
                     if (router.backstackSize > 1) {
                         router.popToRoot()
                     }
@@ -297,11 +174,7 @@
             INTENT_SEARCH -> {
                 val query = intent.getStringExtra(INTENT_SEARCH_QUERY)
                 val filter = intent.getStringExtra(INTENT_SEARCH_FILTER)
-<<<<<<< HEAD
                 if (query != null && query.isNotEmpty()) {
-=======
-                if (query != null && !query.isEmpty()) {
->>>>>>> 82141cec
                     if (router.backstackSize > 1) {
                         router.popToRoot()
                     }
@@ -315,11 +188,7 @@
 
     override fun onDestroy() {
         super.onDestroy()
-<<<<<<< HEAD
         bottom_nav?.setOnNavigationItemSelectedListener(null)
-=======
-        nav_view?.setNavigationItemSelectedListener(null)
->>>>>>> 82141cec
         toolbar?.setNavigationOnClickListener(null)
     }
 
@@ -336,12 +205,7 @@
 
     private fun setSelectedDrawerItem(itemId: Int) {
         if (!isFinishing) {
-<<<<<<< HEAD
             bottom_nav.selectedItemId = itemId
-=======
-            nav_view.setCheckedItem(itemId)
-            nav_view.menu.performIdentifierAction(itemId, 0)
->>>>>>> 82141cec
         }
     }
 
@@ -354,18 +218,7 @@
             return
         }
 
-<<<<<<< HEAD
         supportActionBar?.setDisplayHomeAsUpEnabled(router.backstackSize != 1)
-=======
-        val showHamburger = router.backstackSize == 1
-        if (showHamburger) {
-            drawer.setDrawerLockMode(DrawerLayout.LOCK_MODE_UNLOCKED)
-        } else {
-            drawer.setDrawerLockMode(DrawerLayout.LOCK_MODE_LOCKED_CLOSED)
-        }
-
-        ObjectAnimator.ofFloat(drawerArrow, "progress", if (showHamburger) 0f else 1f).start()
->>>>>>> 82141cec
 
         if (from is TabbedController) {
             from.cleanupTabs(tabs)
@@ -408,12 +261,5 @@
         const val INTENT_SEARCH = "eu.kanade.tachiyomi.SEARCH"
         const val INTENT_SEARCH_QUERY = "query"
         const val INTENT_SEARCH_FILTER = "filter"
-<<<<<<< HEAD
-    }
-=======
-
-        private const val URL_HELP = "https://tachiyomi.org/help/"
-    }
-
->>>>>>> 82141cec
+    }
 }