--- conflicted
+++ resolved
@@ -281,11 +281,8 @@
 }
 
 tasks {
-<<<<<<< HEAD
     val localesConfigTask = registerLocalesConfigTask(project)
 
-=======
->>>>>>> 8811d951
     withType<Test> {
         useJUnitPlatform()
         testLogging {
@@ -296,7 +293,6 @@
     // See https://kotlinlang.org/docs/reference/experimental.html#experimental-status-of-experimental-api(-markers)
     withType<KotlinCompile> {
         kotlinOptions.freeCompilerArgs += listOf(
-<<<<<<< HEAD
             "-opt-in=coil.annotation.ExperimentalCoilApi",
             "-opt-in=com.google.accompanist.pager.ExperimentalPagerApi",
             "-opt-in=androidx.compose.material3.ExperimentalMaterial3Api",
@@ -308,16 +304,6 @@
             "-opt-in=kotlinx.coroutines.FlowPreview",
             "-opt-in=kotlinx.coroutines.InternalCoroutinesApi",
             "-opt-in=kotlinx.serialization.ExperimentalSerializationApi",
-=======
-            "-opt-in=kotlin.Experimental",
-            "-opt-in=kotlin.RequiresOptIn",
-            "-opt-in=kotlin.ExperimentalStdlibApi",
-            "-opt-in=kotlinx.coroutines.FlowPreview",
-            "-opt-in=kotlinx.coroutines.ExperimentalCoroutinesApi",
-            "-opt-in=kotlinx.coroutines.InternalCoroutinesApi",
-            "-opt-in=kotlinx.serialization.ExperimentalSerializationApi",
-            "-opt-in=coil.annotation.ExperimentalCoilApi",
->>>>>>> 8811d951
         )
     }
 
